---
layout: page
title: RL11 Disk Controller
permalink: /devices/pdp11/rl11/
---

RL11 Disk Controller
--------------------

The RL11 Disk Controller controls up to four RL01 or RL02 disk drives, which in turn read/write RL01K or
[RL02K](/disks/dec/rl02k/) disk cartridges.

Machines containing the [RL11 Component](/modules/pdp11/lib/pc11.js) include:

- [PDP-11/70 Boot Monitor](/devices/pdp11/machine/1170/monitor/) (with [Debugger](/devices/pdp11/machine/1170/monitor/debugger/))
- [PDP-11/70 with Front Panel](/devices/pdp11/machine/1170/panel/) (with [Debugger](/devices/pdp11/machine/1170/panel/debugger/))

PCjs has archived a selection of [RL02K Disk Images](/disks/dec/rl02k/) for use by those machines, which are
listed in the following RL11 Device XML file:

- [Default](/devices/pdp11/rl11/default.xml)

which is typically referenced by a Machine XML file as:

	<device ref="/devices/pdp11/rl11/default.xml"/>
		
Device XML files not only configure a device, but also list all the resource the device will use, and define UI elements
used to control the device, such as choosing which disks should be "auto-mounted" by the RL11 device.  For example:

	<?xml version="1.0" encoding="UTF-8"?>
	<device id="rl11" type="rl11" autoMount='{RL3:{path:"http://archive.pcjs.org/disks/dec/rl02k/RL02K-XXDP.json"}}' pos="left" width="35%" padLeft="8px" padBottom="8px">
		<name>Disk Drive Controls</name>
		<control type="container">
			<control type="list" binding="listDrives"/>
			<control type="list" binding="listDisks">
<<<<<<< HEAD
				<disk id="rl3" name="XXDP Diagnostics" path="http://archive.pcjs.org/disks/dec/rl02k/RL02K-XXDP.json"/>
=======
				<disk id="rl3" name="XXDP+ Diagnostics" path="http://archive.pcjs.org/disks/dec/rl02k/RL02K-XXDP.json"/>
>>>>>>> 29cc3a4c
			</control>
			<control type="button" binding="loadDrive">Load</control>
			<control type="description" binding="descDisk" padRight="8px"/>
			<control type="file" binding="mountDisk"/>
		</control>
	</device><|MERGE_RESOLUTION|>--- conflicted
+++ resolved
@@ -33,11 +33,7 @@
 		<control type="container">
 			<control type="list" binding="listDrives"/>
 			<control type="list" binding="listDisks">
-<<<<<<< HEAD
-				<disk id="rl3" name="XXDP Diagnostics" path="http://archive.pcjs.org/disks/dec/rl02k/RL02K-XXDP.json"/>
-=======
 				<disk id="rl3" name="XXDP+ Diagnostics" path="http://archive.pcjs.org/disks/dec/rl02k/RL02K-XXDP.json"/>
->>>>>>> 29cc3a4c
 			</control>
 			<control type="button" binding="loadDrive">Load</control>
 			<control type="description" binding="descDisk" padRight="8px"/>
