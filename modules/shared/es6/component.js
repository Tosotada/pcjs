--- conflicted
+++ resolved
@@ -49,14 +49,6 @@
 
 "use strict";
 
-<<<<<<< HEAD
-if (NODE) {
-    var Usr = require("../../shared/es6/usrlib");
-    var Web = require("../../shared/es6/weblib");
-}
-
-=======
->>>>>>> 7ceed270
 /**
  * Since the Closure Compiler treats ES6 classes as @struct rather than @dict by default,
  * it deters us from defining named properties on our components; eg:
